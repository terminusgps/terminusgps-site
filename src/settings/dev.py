import decimal
import logging
import os
from pathlib import Path

from authorizenet.constants import constants

os.umask(0)

secret: dict[str, str | None] = {
    "SECRET_KEY": os.getenv("SECRET_KEY"),
    "CONNECT_SECRET": os.getenv("CONNECT_SECRET"),
    "DEFAULT_TAX_RATE": os.getenv("DEFAULT_TAX_RATE", "0.085"),
    "TWILIO_TOKEN": os.getenv("TWILIO_TOKEN"),
    "TWILIO_SID": os.getenv("TWILIO_SID"),
    "TWILIO_MESSAGING_SID": os.getenv("TWILIO_MESSAGING_SID"),
    "TWILIO_FROM_NUMBER": os.getenv("TWILIO_FROM_NUMBER"),
    "WIALON_TOKEN": os.getenv("WIALON_TOKEN"),
    "WIALON_HOST": os.getenv("WIALON_HOST"),
    "WIALON_ADMIN_ID": os.getenv("WIALON_ADMIN_ID"),
    "WIALON_UNACTIVATED_GROUP": os.getenv("WIALON_UNACTIVATED_GROUP"),
    "WIALON_DEFAULT_PLAN": os.getenv("WIALON_DEFAULT_PLAN"),
    "TRACKER_ENCRYPTION_KEY": os.getenv("TRACKER_ENCRYPTION_KEY"),
    "EMAIL_HOST_USER": os.getenv("EMAIL_HOST_USER"),
    "EMAIL_HOST_PASSWORD": os.getenv("EMAIL_HOST_PASSWORD"),
    "WIALON_ADMIN_ACCOUNT": os.getenv("WIALON_ADMIN_ACCOUNT"),
    "MERCHANT_AUTH_LOGIN_ID": os.getenv("MERCHANT_AUTH_LOGIN_ID"),
    "MERCHANT_AUTH_TRANSACTION_KEY": os.getenv(
        "MERCHANT_AUTH_TRANSACTION_KEY"
    ),
}


# Build paths inside the project like this: BASE_DIR / 'subdir'.
BASE_DIR = Path(__file__).resolve().parent.parent

DEFAULT_FIELD_CLASS = "p-2 w-full bg-white dark:bg-gray-700 dark:text-white rounded border dark:border-terminus-gray-300 group-has-[.errorlist]:text-red-800 group-has-[.errorlist]:bg-red-100"
LOGIN_URL = "/login/"
ALLOWED_HOSTS = ["127.0.0.1", "localhost"]
DOCS_ACCESS = "public"
DOCS_ROOT = BASE_DIR.parent / "docs" / "build" / "html"
CONNECT_SECRET = secret.get("CONNECT_SECRET")
CORS_ORIGIN_ALLOW_ALL = True
DEBUG = True
DEFAULT_AUTO_FIELD = "django.db.models.BigAutoField"
DEFAULT_FROM_EMAIL = "support@terminusgps.com"
FORM_RENDERER = "terminusgps.django.forms.renderer.TerminusgpsFormRenderer"
DEFAULT_TAX_RATE = decimal.Decimal(
    secret.get("DEFAULT_TAX_RATE", "0.085"),
    context=decimal.Context(prec=4, rounding=decimal.ROUND_HALF_UP),
)
EMAIL_BACKEND = "django.core.mail.backends.console.EmailBackend"
EMAIL_HOST = "email-smtp.us-east-1.amazonaws.com"
EMAIL_HOST_PASSWORD = secret.get("EMAIL_HOST_PASSWORD")
EMAIL_HOST_USER = secret.get("EMAIL_HOST_USER")
EMAIL_PORT = 587
EMAIL_USE_TLS = True
INTERNAL_IPS = ["127.0.0.1", "0.0.0.0"]
LANGUAGE_CODE = "en-us"
MEDIA_ROOT = BASE_DIR / "media"
MEDIA_URL = "media/"
MERCHANT_AUTH_LOGIN_ID = secret.get("MERCHANT_AUTH_LOGIN_ID")
MERCHANT_AUTH_TRANSACTION_KEY = secret.get("MERCHANT_AUTH_TRANSACTION_KEY")
MERCHANT_AUTH_ENVIRONMENT = constants.SANDBOX
MERCHANT_AUTH_VALIDATION_MODE = "testMode"
MESSAGE_STORAGE = "django.contrib.messages.storage.cookie.CookieStorage"
ROOT_URLCONF = "src.urls"
SECRET_KEY = "3ow7#%v3y*o&1wr6%!rt4%c7^^wlx%f8hkhn!#-gf%mk!_tf=^"
SESSION_COOKIE_HTTPONLY = True
SESSION_ENGINE = "django.contrib.sessions.backends.signed_cookies"
STATICFILES_DIRS = [BASE_DIR / "static"]
STATIC_URL = "static/"
TIME_ZONE = "US/Central"
TRACKER_ENCRYPTION_KEY = secret.get("TRACKER_ENCRYPTION_KEY")
TWILIO_FROM_NUMBER = secret.get("TWILIO_FROM_NUMBER")
TWILIO_MESSAGING_SID = secret.get("TWILIO_MESSAGING_SID")
TWILIO_SID = secret.get("TWILIO_SID")
TWILIO_TOKEN = secret.get("TWILIO_TOKEN")
USE_I18N = True
USE_TZ = True
WIALON_ADMIN_ID = secret.get("WIALON_ADMIN_ID")
WIALON_DEFAULT_PLAN = secret.get("WIALON_DEFAULT_PLAN")
WIALON_HOST = secret.get("WIALON_HOST")
WIALON_SESSION_LOGLEVEL = logging.DEBUG
WIALON_TOKEN = secret.get("WIALON_TOKEN")
WIALON_UNACTIVATED_GROUP = secret.get("WIALON_UNACTIVATED_GROUP")
WIALON_ADMIN_ACCOUNT = secret.get("WIALON_ADMIN_ACCOUNT")
WSGI_APPLICATION = "src.wsgi.application"


TRACKER_APP_CONFIG = {
    "DISPLAY_NAME": "Terminus GPS",
    "LEGAL_NAME": "Terminus GPS, LLC",
    "MOTD": "We know where ours are... do you?",
    "REPOSITORY_URL": "https://github.com/terminusgps/terminusgps-site/",
    "HOSTING_URL": "https://hosting.terminusgps.com/",
    "SOCIALS": {
        "FACEBOOK": {
            "display_name": "Terminus GPS",
            "link": "https://www.facebook.com/TerminusGPSllc",
            "username": "TerminusGPSllc",
            "icon": "terminusgps/icons/facebook.svg",
        },
        "TIKTOK": {
            "display_name": "TerminusGps",
            "link": "https://www.tiktok.com/@terminusgps",
            "username": "terminusgps",
            "icon": "terminusgps/icons/tiktok.svg",
        },
        "NEXTDOOR": {
<<<<<<< HEAD
            "display_name": "TerminusGPS",
=======
            "display_name": "TerminusGps",
>>>>>>> bcb27080
            "link": "https://nextdoor.com/pages/terminusgps-cypress-tx/",
            "username": "TerminusGPS",
            "icon": "terminusgps/icons/nextdoor.svg",
        },
        "TWITTER": {
            "display_name": "TERMINUSGPS",
            "link": "https://x.com/TERMINUSGPS",
            "username": "TERMINUSGPS",
            "icon": "terminusgps/icons/twitter.svg",
        },
    },
}


STORAGES = {
    "default": {"BACKEND": "django.core.files.storage.FileSystemStorage"},
    "staticfiles": {
        "BACKEND": "django.contrib.staticfiles.storage.StaticFilesStorage"
    },
}

INSTALLED_APPS = [
    "django.contrib.admin",
    "django.contrib.admindocs",
    "django.contrib.auth",
    "django.contrib.contenttypes",
    "django.contrib.messages",
    "django.contrib.sessions",
    "django.contrib.staticfiles",
    "django.forms",
    "docs",
    "terminusgps_tracker.apps.TerminusgpsTrackerConfig",
    "terminusgps_installer.apps.TerminusgpsInstallerConfig",
]

MIDDLEWARE = [
    "django.middleware.security.SecurityMiddleware",
    "django.contrib.sessions.middleware.SessionMiddleware",
    "django.middleware.common.CommonMiddleware",
    "django.middleware.csrf.CsrfViewMiddleware",
    "django.contrib.auth.middleware.AuthenticationMiddleware",
    "django.contrib.messages.middleware.MessageMiddleware",
    "django.middleware.clickjacking.XFrameOptionsMiddleware",
]


TEMPLATES = [
    {
        "BACKEND": "django.template.backends.django.DjangoTemplates",
        "DIRS": [BASE_DIR / "templates"],
        "APP_DIRS": True,
        "OPTIONS": {
            "context_processors": [
                "django.template.context_processors.debug",
                "django.template.context_processors.request",
                "django.contrib.auth.context_processors.auth",
                "django.contrib.messages.context_processors.messages",
            ]
        },
    }
]


DATABASES = {
    "default": {
        "ENGINE": "django.db.backends.sqlite3",
        "NAME": BASE_DIR / "db.sqlite3",
    }
}

AUTH_PASSWORD_VALIDATORS = [
    {
        "NAME": "django.contrib.auth.password_validation.UserAttributeSimilarityValidator"
    },
    {"NAME": "django.contrib.auth.password_validation.MinimumLengthValidator"},
    {
        "NAME": "django.contrib.auth.password_validation.CommonPasswordValidator"
    },
    {
        "NAME": "django.contrib.auth.password_validation.NumericPasswordValidator"
    },
]<|MERGE_RESOLUTION|>--- conflicted
+++ resolved
@@ -108,11 +108,7 @@
             "icon": "terminusgps/icons/tiktok.svg",
         },
         "NEXTDOOR": {
-<<<<<<< HEAD
             "display_name": "TerminusGPS",
-=======
-            "display_name": "TerminusGps",
->>>>>>> bcb27080
             "link": "https://nextdoor.com/pages/terminusgps-cypress-tx/",
             "username": "TerminusGPS",
             "icon": "terminusgps/icons/nextdoor.svg",
