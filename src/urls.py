from django.conf import settings
from django.conf.urls.static import static
from django.contrib import admin
from django.urls import include, path

from . import views

urlpatterns = [
    path("", views.TerminusgpsHomeView.as_view(), name="home"),
    path("admin/", admin.site.urls),
<<<<<<< HEAD
    path("hosting/", views.TerminusgpsHostingView.as_view(), name="hosting"),
    path("about/", views.TerminusgpsAboutView.as_view(), name="about"),
    path("contact/", views.TerminusgpsContactView.as_view(), name="contact"),
    path("login/", views.TerminusgpsLoginView.as_view(), name="login"),
    path("logout/", views.TerminusgpsLogoutView.as_view(), name="logout"),
=======
    path("docs/", include("docs.urls")),
>>>>>>> 95886c8a
    path(
        "register/", views.TerminusgpsRegisterView.as_view(), name="register"
    ),
    path(
        "safety/teens/",
        views.TerminusgpsTeenSafetyView.as_view(),
        name="teen safety",
    ),
    path(
        "safety/seniors/",
        views.TerminusgpsSeniorSafetyView.as_view(),
        name="senior safety",
    ),
    path(
        "privacy/",
        views.TerminusgpsPrivacyPolicyView.as_view(),
        name="privacy",
    ),
    path(
        "source/",
        views.TerminusgpsSourceCodeView.as_view(),
        name="source code",
    ),
    path(
        "terms/",
        views.TerminusgpsTermsAndConditionsView.as_view(),
        name="terms",
    ),
    path(
        "faq/",
        views.TerminusgpsFrequentlyAskedQuestionsView.as_view(),
        name="faq",
    ),
    path(
        "install/",
        include("terminusgps_installer.urls", namespace="installer"),
    ),
    path("", include("terminusgps_tracker.urls", namespace="tracker")),
]

if settings.DEBUG:
    urlpatterns += static(
        settings.MEDIA_URL, document_root=settings.MEDIA_ROOT
    )
    urlpatterns += static(
        settings.STATIC_URL, document_root=settings.STATIC_ROOT
    )<|MERGE_RESOLUTION|>--- conflicted
+++ resolved
@@ -8,15 +8,7 @@
 urlpatterns = [
     path("", views.TerminusgpsHomeView.as_view(), name="home"),
     path("admin/", admin.site.urls),
-<<<<<<< HEAD
-    path("hosting/", views.TerminusgpsHostingView.as_view(), name="hosting"),
-    path("about/", views.TerminusgpsAboutView.as_view(), name="about"),
-    path("contact/", views.TerminusgpsContactView.as_view(), name="contact"),
-    path("login/", views.TerminusgpsLoginView.as_view(), name="login"),
-    path("logout/", views.TerminusgpsLogoutView.as_view(), name="logout"),
-=======
     path("docs/", include("docs.urls")),
->>>>>>> 95886c8a
     path(
         "register/", views.TerminusgpsRegisterView.as_view(), name="register"
     ),
