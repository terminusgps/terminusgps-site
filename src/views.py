from django.conf import settings
from django.contrib.auth import get_user_model
from django.contrib.auth.views import LoginView, LogoutView
from django.core.exceptions import ImproperlyConfigured
from django.db import transaction
from django.http import HttpResponse, HttpResponseRedirect
from django.urls import reverse_lazy
from django.views.generic import FormView, RedirectView, TemplateView
from terminusgps.authorizenet.profiles import CustomerProfile
from terminusgps.django.mixins import HtmxTemplateResponseMixin
from terminusgps.wialon import constants, utils
from terminusgps.wialon.items import WialonResource, WialonUser
from terminusgps.wialon.session import WialonSession

from terminusgps_tracker.models import Customer

from .forms import TerminusgpsAuthenticationForm, TerminusgpsRegisterForm

if settings.configured and not hasattr(settings, "TRACKER_APP_CONFIG"):
    raise ImproperlyConfigured("'TRACKER_APP_CONFIG' setting is required.")


class TerminusgpsSourceCodeView(RedirectView):
    http_method_names = ["get"]
    permanent = True
    url = settings.TRACKER_APP_CONFIG.get("REPOSITORY_URL")


class TerminusgpsHostingView(RedirectView):
    http_method_names = ["get"]
    permanent = True
    url = settings.TRACKER_APP_CONFIG.get("HOSTING_URL")


class TerminusgpsAboutView(HtmxTemplateResponseMixin, TemplateView):
    content_type = "text/html"
    extra_context = {"title": "About", "subtitle": "Why we do what we do"}
    http_method_names = ["get"]
    partial_template_name = "terminusgps/partials/_about.html"
    template_name = "terminusgps/about.html"


class TerminusgpsSeniorSafetyView(HtmxTemplateResponseMixin, TemplateView):
    content_type = "text/html"
    extra_context = {
        "title": "Senior Drivers",
        "subtitle": "Tips and Tricks for Senior Drivers",
    }
    http_method_names = ["get"]
    partial_template_name = "terminusgps/safety/partials/_seniors.html"
    template_name = "terminusgps/safety/seniors.html"


class TerminusgpsTeenSafetyView(HtmxTemplateResponseMixin, TemplateView):
    content_type = "text/html"
    extra_context = {
        "title": "Teen Drivers",
        "subtitle": "Tips and Tricks for Parents of Teen Drivers",
    }
    http_method_names = ["get"]
    partial_template_name = "terminusgps/safety/partials/_teens.html"
    template_name = "terminusgps/safety/teens.html"


class TerminusgpsContactView(HtmxTemplateResponseMixin, TemplateView):
    content_type = "text/html"
    extra_context = {"title": "Contact", "subtitle": "Get in touch with us"}
    http_method_names = ["get"]
    template_name = "terminusgps/contact.html"
    partial_template_name = "terminusgps/partials/_contact.html"


class TerminusgpsHomeView(HtmxTemplateResponseMixin, TemplateView):
    content_type = "text/html"
    extra_context = {
        "title": "Home",
<<<<<<< HEAD
        "subtitle": "We know where ours are... do you?",
        "socials": settings.TRACKER_APP_CONFIG["SOCIALS"],
    }
    http_method_names = ["get"]
    template_name = "terminusgps/home.html"
    partial_template_name = "terminusgps/partials/_home.html"


class TerminusgpsTeenSafetyView(HtmxTemplateResponseMixin, TemplateView):
    content_type = "text/html"
    extra_context = {"title": "Teen Safety", "subtitle": ""}
    http_method_names = ["get"]
    template_name = "terminusgps/safety/teen.html"
    partial_template_name = "terminusgps/safety/partials/_teen.html"


class TerminusgpsSeniorSafetyView(HtmxTemplateResponseMixin, TemplateView):
    content_type = "text/html"
    extra_context = {"title": "Senior Safety", "subtitle": ""}
    http_method_names = ["get"]
    template_name = "terminusgps/safety/senior.html"
    partial_template_name = "terminusgps/safety/partials/_senior.html"
=======
        "subtitle": settings.TRACKER_APP_CONFIG.get(
            "MOTD", "We know where ours are... do you?"
        ),
        "socials": settings.TRACKER_APP_CONFIG.get("SOCIALS"),
    }
    http_method_names = ["get"]
    template_name = "terminusgps/home.html"
    partial_template_name = "terminusgps/partials/_home.html"
>>>>>>> bcb27080


class TerminusgpsTermsAndConditionsView(
    HtmxTemplateResponseMixin, TemplateView
):
    content_type = "text/html"
    extra_context = {
        "title": "Terms & Conditions",
        "subtitle": "You agree to these by using Terminus GPS services",
    }
    http_method_names = ["get"]
    partial_template_name = "terminusgps/partials/_terms.html"
    template_name = "terminusgps/terms.html"


class TerminusgpsFrequentlyAskedQuestionsView(
    HtmxTemplateResponseMixin, TemplateView
):
    content_type = "text/html"
    extra_context = {
        "title": "Frequently Asked Questions",
        "subtitle": "You have questions, we have answers",
    }
    http_method_names = ["get"]
    partial_template_name = "terminusgps/partials/_faq.html"
    template_name = "terminusgps/faq.html"


class TerminusgpsPrivacyPolicyView(HtmxTemplateResponseMixin, TemplateView):
    content_type = "text/html"
    extra_context = {
        "title": "Privacy Policy",
        "subtitle": "How we use your data",
    }
    http_method_names = ["get"]
    partial_template_name = "terminusgps/partials/_privacy.html"
    template_name = "terminusgps/privacy.html"


class TerminusgpsLoginView(HtmxTemplateResponseMixin, LoginView):
    authentication_form = TerminusgpsAuthenticationForm
    content_type = "text/html"
    extra_context = {
        "title": "Login",
        "subtitle": "We know where ours are... do you?",
    }
    http_method_names = ["get", "post"]
    next_page = reverse_lazy("tracker:dashboard")
    partial_template_name = "terminusgps/partials/_login.html"
    redirect_authenticated_user = True
    success_url = reverse_lazy("tracker:dashboard")
    template_name = "terminusgps/login.html"


class TerminusgpsLogoutView(HtmxTemplateResponseMixin, LogoutView):
    content_type = "text/html"
    extra_context = {"title": "Logout"}
    http_method_names = ["get", "post", "options"]
    next_page = reverse_lazy("login")
    partial_template_name = "terminusgps/partials/_logout.html"
    success_url_allowed_hosts = settings.ALLOWED_HOSTS
    template_name = "terminusgps/logout.html"


class TerminusgpsRegisterView(HtmxTemplateResponseMixin, FormView):
    content_type = "text/html"
    extra_context = {
        "title": "Register",
        "subtitle": "You'll know where yours are...",
    }
    form_class = TerminusgpsRegisterForm
    http_method_names = ["get", "post"]
    template_name = "terminusgps/register.html"
    partial_template_name = "terminusgps/partials/_register.html"
    success_url = reverse_lazy("tracker:dashboard")

    @transaction.atomic
    def form_valid(
        self, form: TerminusgpsRegisterForm
    ) -> HttpResponse | HttpResponseRedirect:
        # Create a user
        user = get_user_model().objects.create_user(
            username=form.cleaned_data["username"],
            password=form.cleaned_data["password1"],
            first_name=form.cleaned_data["first_name"],
            last_name=form.cleaned_data["last_name"],
            email=form.cleaned_data["username"],
        )
        # Create a customer
        customer = Customer.objects.create(user=user)
        # Create a Wialon account + user
        customer = self.wialon_registration_flow(form, customer)
        # Create an Authorizenet customer profile
        customer = self.authorizenet_registration_flow(form, customer)
        customer.save()
        return super().form_valid(form=form)

    @staticmethod
    @transaction.atomic
    def authorizenet_registration_flow(
        form: TerminusgpsRegisterForm, customer: Customer
    ) -> Customer:
        """
        Creates a customer profile in Authorizenet and saves its id to the customer.

        :param form: A Terminus GPS registration form.
        :type form: :py:obj:`~terminusgps_tracker.forms.TerminusgpsRegisterForm`
        :param customer: A customer object.
        :type customer: :py:obj:`~terminusgps_tracker.models.customers.Customer`
        :returns: A customer object with :py:attr:`authorizenet_id` set.
        :rtype: :py:obj:`~terminusgps_tracker.models.customers.Customer`

        """
        email_addr = str(form.cleaned_data["username"])
        customer_profile = CustomerProfile(
            email=email_addr, merchant_id=str(customer.pk)
        )
        customer.authorizenet_profile_id = customer_profile.create()
        return customer

    @staticmethod
    @transaction.atomic
    def wialon_registration_flow(
        form: TerminusgpsRegisterForm, customer: Customer
    ) -> Customer:
        """
        Creates Wialon objects and saves their ids to the customer.

        :param form: A Terminus GPS registration form.
        :type form: :py:obj:`~terminusgps_tracker.forms.TerminusgpsRegisterForm`
        :param customer: A customer object.
        :type customer: :py:obj:`~terminusgps_tracker.models.customers.Customer`
        :returns: A customer object with :py:attr:`end_user_id` and :py:attr:`resource_id` set.
        :rtype: :py:obj:`tuple`

        """
        username: str = form.cleaned_data["username"]
        password: str = form.cleaned_data["password1"]

        with WialonSession() as session:
            super_user = WialonUser(
                id=None,
                session=session,
                creator_id=settings.WIALON_ADMIN_ID,
                name=f"super_{username}",  # super_email@domain.com
                password=utils.generate_wialon_password(),
            )
            resource = WialonResource(
                id=None,
                session=session,
                creator_id=super_user.id,
                name=f"account_{username}",  # account_email@domain.com
            )
            end_user = WialonUser(
                id=None,
                session=session,
                creator_id=super_user.id,
                name=username,  # email@domain.com
                password=password,
            )

            end_user.grant_access(
                resource, access_mask=constants.ACCESSMASK_RESOURCE_BASIC
            )
            resource.create_account("terminusgps_ext_hist")
            resource.enable_account()
            resource.set_settings_flags()
            resource.disable_account()

            customer.wialon_user_id = end_user.id
            customer.wialon_resource_id = resource.id
            return customer<|MERGE_RESOLUTION|>--- conflicted
+++ resolved
@@ -40,28 +40,6 @@
     template_name = "terminusgps/about.html"
 
 
-class TerminusgpsSeniorSafetyView(HtmxTemplateResponseMixin, TemplateView):
-    content_type = "text/html"
-    extra_context = {
-        "title": "Senior Drivers",
-        "subtitle": "Tips and Tricks for Senior Drivers",
-    }
-    http_method_names = ["get"]
-    partial_template_name = "terminusgps/safety/partials/_seniors.html"
-    template_name = "terminusgps/safety/seniors.html"
-
-
-class TerminusgpsTeenSafetyView(HtmxTemplateResponseMixin, TemplateView):
-    content_type = "text/html"
-    extra_context = {
-        "title": "Teen Drivers",
-        "subtitle": "Tips and Tricks for Parents of Teen Drivers",
-    }
-    http_method_names = ["get"]
-    partial_template_name = "terminusgps/safety/partials/_teens.html"
-    template_name = "terminusgps/safety/teens.html"
-
-
 class TerminusgpsContactView(HtmxTemplateResponseMixin, TemplateView):
     content_type = "text/html"
     extra_context = {"title": "Contact", "subtitle": "Get in touch with us"}
@@ -74,8 +52,7 @@
     content_type = "text/html"
     extra_context = {
         "title": "Home",
-<<<<<<< HEAD
-        "subtitle": "We know where ours are... do you?",
+        "subtitle": settings.TRACKER_APP_CONFIG["MOTD"],
         "socials": settings.TRACKER_APP_CONFIG["SOCIALS"],
     }
     http_method_names = ["get"]
@@ -85,7 +62,10 @@
 
 class TerminusgpsTeenSafetyView(HtmxTemplateResponseMixin, TemplateView):
     content_type = "text/html"
-    extra_context = {"title": "Teen Safety", "subtitle": ""}
+    extra_context = {
+        "title": "Teen Safety",
+        "subtitle": "Tips and Tricks for Teen Drivers",
+    }
     http_method_names = ["get"]
     template_name = "terminusgps/safety/teen.html"
     partial_template_name = "terminusgps/safety/partials/_teen.html"
@@ -93,20 +73,13 @@
 
 class TerminusgpsSeniorSafetyView(HtmxTemplateResponseMixin, TemplateView):
     content_type = "text/html"
-    extra_context = {"title": "Senior Safety", "subtitle": ""}
+    extra_context = {
+        "title": "Senior Safety",
+        "subtitle": "Tips and Tricks for Senior Drivers",
+    }
     http_method_names = ["get"]
     template_name = "terminusgps/safety/senior.html"
     partial_template_name = "terminusgps/safety/partials/_senior.html"
-=======
-        "subtitle": settings.TRACKER_APP_CONFIG.get(
-            "MOTD", "We know where ours are... do you?"
-        ),
-        "socials": settings.TRACKER_APP_CONFIG.get("SOCIALS"),
-    }
-    http_method_names = ["get"]
-    template_name = "terminusgps/home.html"
-    partial_template_name = "terminusgps/partials/_home.html"
->>>>>>> bcb27080
 
 
 class TerminusgpsTermsAndConditionsView(
