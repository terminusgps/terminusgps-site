--- conflicted
+++ resolved
@@ -15,13 +15,10 @@
 class Customer(models.Model):
     user = models.OneToOneField(get_user_model(), on_delete=models.CASCADE)
     """A Django user."""
-<<<<<<< HEAD
     email_verified = models.BooleanField(default=False)
     """Whether or not the user has completed email verification."""
     email_otp = models.CharField(max_length=6, null=True, blank=True)
     """Email one-time password."""
-=======
->>>>>>> 8991bf3b
     authorizenet_id = models.PositiveIntegerField(null=True, blank=True, default=None)
     """An Authorizenet customer profile id."""
     wialon_user_id = models.PositiveIntegerField(null=True, blank=True, default=None)
