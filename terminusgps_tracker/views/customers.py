--- conflicted
+++ resolved
@@ -16,11 +16,7 @@
     extra_context = {
         "title": "Dashboard",
         "subtitle": settings.TRACKER_APP_CONFIG["MOTD"],
-<<<<<<< HEAD
-        "socials": settings.TRACKER_APP_CONFIG.get("SOCIALS"),
-=======
         "socials": settings.TRACKER_APP_CONFIG["SOCIALS"],
->>>>>>> 95886c8a
     }
     http_method_names = ["get"]
     login_url = reverse_lazy("login")
