--- conflicted
+++ resolved
@@ -929,12 +929,8 @@
     { name = "numpy", specifier = "==2.0.1" },
     { name = "pandas", specifier = "==2.2.2" },
     { name = "pillow", specifier = "==10.4.0" },
-<<<<<<< HEAD
     { name = "pyotp", specifier = ">=2.9.0" },
     { name = "python-terminusgps", specifier = "==28.7.1" },
-=======
-    { name = "python-terminusgps", specifier = "==28.8.0" },
->>>>>>> 8991bf3b
     { name = "python-wialon", specifier = "==1.2.4" },
 ]
 
